--- conflicted
+++ resolved
@@ -640,16 +640,12 @@
             comp = pubchem_fetch_by_cid(int(q))
 
         if not comp:
-<<<<<<< HEAD
             try:
                 comp = pubchem_fetch_by_smiles(q)
             except Exception:
                 comp = None
 
         if not comp:
-            comp = pubchem_fetch_by_name(q)
-
-=======
             comp = pubchem_fetch_by_name(q)
         if not comp:
             try:
@@ -657,7 +653,6 @@
                 comp = comps[0] if comps else None
             except Exception:
                 comp = None
->>>>>>> f0a74331
         if not comp:
             result = None
             local_smiles = q
@@ -806,10 +801,7 @@
                         except Exception as e:
                             st.error("Found a CIF on COD but failed to render it: " + str(e))
                     else:
-<<<<<<< HEAD
-=======
                         
->>>>>>> f0a74331
                         pubchem_xyz = None
                         try:
                             with st.spinner("No CIF found — attempting PubChem 3D fallback..."):
